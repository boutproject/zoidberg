--- conflicted
+++ resolved
@@ -1,23 +1,11 @@
 from builtins import object
 
 import numpy as np
-import sys
-
 
 try:
     from . import boundary
 except ImportError:
     import boundary
-
-
-if sys.version_info >= (3, 0):
-    pickle_read_mode = "rb"
-    pickle_write_mode = "wb"
-else:
-    pickle_read_mode = "r"
-    pickle_write_mode = "w"
-
-from .progress import update_progress
 
 
 class MagneticField(object):
@@ -207,13 +195,9 @@
             if np.amin(np.abs(By)) < 1e-8:
                 # Very small By
                 print(x, z, ycoord, By)
-<<<<<<< HEAD
                 raise ValueError(
                     "Small By ({}) at (x={}, y={}, z={})".format(By, x, ycoord, z)
                 )
-=======
-                raise ValueError("Small By")
->>>>>>> 751960fb
 
             R_By = Rmaj / By
             # Rate of change of x location [m] with y angle [radians]
@@ -351,12 +335,9 @@
         gamma,
         And,
         factorial,
-<<<<<<< HEAD
-=======
         symbols,
         Add,
         symarray,
->>>>>>> 751960fb
         diff,
     )
 
@@ -598,19 +579,11 @@
 
             self.R_0 = R_0
             self.B_0 = B_0
-<<<<<<< HEAD
 
             self.R = Symbol("R")
             self.phi = Symbol("phi")
             self.Z = Symbol("Z")
 
-=======
-
-            self.R = Symbol("R")
-            self.phi = Symbol("phi")
-            self.Z = Symbol("Z")
-
->>>>>>> 751960fb
             self.m = Symbol("m")
             self.l = Symbol("l")
             self.n = Symbol("n")
@@ -646,31 +619,17 @@
             self.Byf = lambdify((self.R, self.phi, self.Z), By, "numpy")
             self.Bzf = lambdify((self.R, self.phi, self.Z), Bz, "numpy")
 
-<<<<<<< HEAD
         def Bxfunc(self, x, z, phi):
 
             return self.Bxf(x, phi, z) / self.Byf(self.R_0, 0, 0) * self.B_0
 
         def Byfunc(self, x, z, phi):
-=======
-        def Bxfunc(self, x, z, y):
-
-            return self.Bxf(x, y, z) / self.Byf(self.R_0, 0, 0) * self.B_0
-
-        def Byfunc(self, x, z, y):
-
-            return self.Byf(x, y, z) / self.Byf(self.R_0, 0, 0) * self.B_0
->>>>>>> 751960fb
 
             return self.Byf(x, phi, z) / self.Byf(self.R_0, 0, 0) * self.B_0
 
-<<<<<<< HEAD
         def Bzfunc(self, x, z, phi):
 
             return self.Bzf(x, phi, z) / self.Byf(self.R_0, 0, 0) * self.B_0
-=======
-            return self.Bzf(x, y, z) / self.Byf(self.R_0, 0, 0) * self.B_0
->>>>>>> 751960fb
 
         def Sfunc(self, x, z, y):
             """
@@ -1266,11 +1225,7 @@
     """
 
     def __init__(self, field, grid, xboundary=None, zboundary=None):
-<<<<<<< HEAD
         """ """
-=======
-        """"""
->>>>>>> 751960fb
 
         self.field = field
         self.grid = grid
@@ -1466,20 +1421,14 @@
         nx=128,
         ny=32,
         nz=128,
-<<<<<<< HEAD
         x_range=(4.05, 6.55),
         z_range=(-1.35, 1, 35),
-=======
-        x_range=[4.05, 6.55],
-        z_range=[-1.35, 1, 35],
->>>>>>> 751960fb
         phimax=2.0 * np.pi,
         configuration=0,
         plot_poincare=False,
         include_plasma_field=False,
         wout_file="wout_w7x.0972_0926_0880_0852_+0000_+0000.01.00jh.nc",
     ):
-<<<<<<< HEAD
         """
         Get the field for W7X from the webservices.
 
@@ -1491,10 +1440,7 @@
             While the description are at:
             http://svvmec1.ipp-hgw.mpg.de:8080/vmecrest/v1/Coil_currents_1_AA_T_0011.pdf
         """
-        from scipy.interpolate import RegularGridInterpolator
-=======
         from scipy.interpolate import griddata, RegularGridInterpolator
->>>>>>> 751960fb
         import numpy as np
 
         ## create 1D arrays of cylindrical coordinates
@@ -1533,7 +1479,6 @@
         # we can get an interpolation function in 3D
         points = (r, phi, z)
 
-<<<<<<< HEAD
         try:
             self.br_interp = RegularGridInterpolator(
                 points, Bx, bounds_error=False, fill_value=0.0
@@ -1547,11 +1492,6 @@
             plt.show()
             raise
 
-=======
-        self.br_interp = RegularGridInterpolator(
-            points, Bx, bounds_error=False, fill_value=0.0
-        )
->>>>>>> 751960fb
         self.bz_interp = RegularGridInterpolator(
             points, Bz, bounds_error=False, fill_value=0.0
         )
@@ -1561,11 +1501,6 @@
 
         # if you want non-interpolated, 3D arrays, make this your return function:
         # return Bx,By,Bz
-<<<<<<< HEAD
-=======
-
-        # return points, br_interp, bphi_interp, bz_interp
->>>>>>> 751960fb
 
         # return points, br_interp, bphi_interp, bz_interp
 
@@ -1590,26 +1525,6 @@
         ny = phi.shape[1]
         nz = z.shape[2]
 
-<<<<<<< HEAD
-        # create (standardized) file name for saving/loading magnetic field.
-        fname = "B.w7x.{}.{}.{}.{:.2f}-{:.2f}.{:.2f}-{:.2f}.{:.2f}-{:.2f}.dat".format(
-            nx,
-            ny,
-            nz,
-            r[0, 0, 0],
-            r[-1, 0, 0],
-            phi[0, 0, 0],
-            phi[0, -1, 0],
-            z[0, 0, 0],
-            z[0, 0, -1],
-        )
-
-        if os.path.isfile(fname):
-            print("Saved field found, loading from: ", fname)
-            with open(fname, pickle_read_mode) as f:
-                Br, Bphi, Bz = pickle.load(f)
-
-=======
         ### create (standardized) file name for saving/loading magnetic field.
         fname = (
             "B.w7x."
@@ -1646,7 +1561,6 @@
                     f
                 )  ## error here means you pickled with v3+ re-do.
                 f.close
->>>>>>> 751960fb
         else:
             print(
                 "No saved field found -- (re)calculating (must be on IPP network for this to work...)"
@@ -1664,22 +1578,7 @@
             config = tracer.types.MagneticConfig()
             config.configIds = configuration
 
-<<<<<<< HEAD
             tot = nx * ny * nz
-=======
-            Br = np.zeros((nx, ny, nz))
-            Bphi = np.ones((nx, ny, nz))
-            Bz = np.zeros((nx, ny, nz))
-            pos = tracer.types.Points3D()
-
-            pos.x1 = np.ndarray.flatten(
-                np.ones((nx, ny, nz)) * r * np.cos(phi)
-            )  # x in Cartesian (real-space)
-            pos.x2 = np.ndarray.flatten(
-                np.ones((nx, ny, nz)) * r * np.sin(phi)
-            )  # y in Cartesian (real-space)
-            pos.x3 = np.ndarray.flatten(z)  # z in Cartesian (real-space)
->>>>>>> 751960fb
 
             Bx = np.zeros(tot)
             By = np.zeros(tot)
@@ -1714,34 +1613,17 @@
                 if tot > chunk * 2:
                     update_progress((i + 1) / tot)
             ## Reshape to 3d array
-<<<<<<< HEAD
             Bx = Bx.reshape((nx, ny, nz))
             By = By.reshape((nx, ny, nz))
             Bz = Bz.reshape((nx, ny, nz))
-=======
-            Bx = np.ndarray.reshape(np.asarray(res.field.x1), (nx, ny, nz))
-            By = np.ndarray.reshape(np.asarray(res.field.x2), (nx, ny, nz))
-            Bz = np.ndarray.reshape(np.asarray(res.field.x3), (nx, ny, nz))
->>>>>>> 751960fb
 
             ## Convert to cylindrical coordinates
             Br = Bx * np.cos(phi) + By * np.sin(phi)
             Bphi = -Bx * np.sin(phi) + By * np.cos(phi)
 
             ## Save so we don't have to do this every time.
-<<<<<<< HEAD
-            with open(fname, pickle_write_mode) as f:
+            with open(fname, "wb") as f:
                 pickle.dump([Br, Bphi, Bz], f)
-=======
-            if sys.version_info >= (3, 0):
-                f = open(fname, "wb")
-                pickle.dump([Br, Bphi, Bz], f)
-                f.close()
-            else:
-                f = open(fname, "w")
-                pickle.dump([Br, Bphi, Bz], f)
-                f.close()
->>>>>>> 751960fb
 
         if plot_poincare:
             ## Poincare plot as done on the web services
@@ -1776,7 +1658,6 @@
                 plt.show()
 
         return Br, Bphi, Bz
-<<<<<<< HEAD
 
     def plasma_field(r, phi, z, wout_file="wout.nc"):
         """This uses EXTENDER via the IPP webservices to get the magnetic
@@ -1784,56 +1665,22 @@
         works on IPP network
 
         http://webservices.ipp-hgw.mpg.de/docs/extender.html
-=======
->>>>>>> 751960fb
 
         Contact brendan.shanahan@ipp.mpg.de for questions
 
-<<<<<<< HEAD
-        """
-=======
-    def plasma_field(r, phi, z, wout_file="wout.nc"):
->>>>>>> 751960fb
+        """
         from osa import Client
         import os.path
         import pickle
-<<<<<<< HEAD
 
         cl = Client("http://esb.ipp-hgw.mpg.de:8280/services/Extender?wsdl")
-=======
-        import matplotlib.pyplot as plt
-        from boututils.datafile import DataFile
-
-        cl = Client("http://esb.ipp-hgw.mpg.de:8280/services/Extender?wsdl")
-        # print (os.path.isfile(wout_file))
-        # if not (os.path.isfile(wout_file)):
-        # vmecURL = 'http://svvmec1.ipp-hgw.mpg.de:8080/vmecrest/v1/run/test42/wout.nc'
->>>>>>> 751960fb
+
         vmecURL = "http://svvmec1.ipp-hgw.mpg.de:8080/vmecrest/v1/w7x_ref_1/wout.nc"
 
         nx = r.shape[0]
         ny = phi.shape[1]
         nz = z.shape[2]
 
-<<<<<<< HEAD
-        # create (standardized) file name for saving/loading magnetic field.
-        fname = "B.w7x_plasma_field.{}.{}.{}.{:.2f}-{:.2f}.{:.2f}-{:.2f}.{:.2f}-{:.2f}.dat".format(
-            nx,
-            ny,
-            nz,
-            r[0, 0, 0],
-            r[-1, 0, 0],
-            phi[0, 0, 0],
-            phi[0, -1, 0],
-            z[0, 0, 0],
-            z[0, 0, -1],
-        )
-
-        if os.path.isfile(fname):
-            print("Saved field found, loading from: ", fname)
-            with open(fname, pickle_read_mode) as f:
-                Br, Bphi, Bz = pickle.load(f)
-=======
         ### create (standardized) file name for saving/loading magnetic field.
         fname = (
             "B.w7x_plasma_field."
@@ -1858,19 +1705,9 @@
         )
 
         if os.path.isfile(fname):
-            if sys.version_info >= (3, 0):
-                print("Saved field found, loading from: ", fname)
-                f = open(fname, "rb")
+            print("Saved field found, loading from: ", fname)
+            with open(fname, "rb") as f:
                 Br, Bphi, Bz = pickle.load(f)
-                f.close
-            else:
-                print("Saved field found, loading from: ", fname)
-                f = open(fname, "r")
-                Br, Bphi, Bz = pickle.load(
-                    f
-                )  ## error here means you pickled with v3+ re-do.
-                f.close
->>>>>>> 751960fb
         else:
             print(
                 "No saved plasma field found -- (re)calculating (must be on IPP network for this to work...)"
@@ -1908,31 +1745,13 @@
             Bz = np.ndarray.reshape(np.asarray(plasmafield.x3), (nx, ny, nz))
 
             ## Save so we don't have to do this every time.
-<<<<<<< HEAD
-            with open(fname, pickle_write_mode) as f:
+            with open(fname, "wb") as f:
                 pickle.dump([Br, Bphi, Bz], f)
-=======
-            if sys.version_info >= (3, 0):
-                f = open(fname, "wb")
-                pickle.dump([Br, Bphi, Bz], f)
-                f.close()
-            else:
-                f = open(fname, "w")
-                pickle.dump([Br, Bphi, Bz], f)
-                f.close()
->>>>>>> 751960fb
 
         return Br, Bphi, Bz
 
     def magnetic_axis(self, phi_axis=0, configuration=0):
         from osa import Client
-<<<<<<< HEAD
-=======
-        import os.path
-        import sys
-        import pickle
-        import matplotlib.pyplot as plt
->>>>>>> 751960fb
 
         tracer = Client("http://esb.ipp-hgw.mpg.de:8280/services/FieldLineProxy?wsdl")
 
@@ -1987,18 +1806,6 @@
         nx=512,
         ny=32,
         nz=512,
-<<<<<<< HEAD
-        x_range=(4.05, 6.55),
-        z_range=(-1.35, 1, 35),
-        phi_range=(0, 2 * np.pi),
-        vmec_id="w7x_ref_171",
-    ):
-        from scipy.interpolate import RegularGridInterpolator
-
-        self.nx = nx
-        self.ny = ny
-        self.nz = nz
-=======
         x_range=[4.05, 6.55],
         z_range=[-1.35, 1, 35],
         phi_range=[0, 2 * np.pi],
@@ -2007,7 +1814,6 @@
         from scipy.interpolate import griddata, RegularGridInterpolator
         import numpy as np
 
->>>>>>> 751960fb
         ## create 1D arrays of cylindrical coordinates
         r = np.linspace(x_range[0], x_range[-1], nx)
         phi = np.linspace(phi_range[0], phi_range[-1], ny)
@@ -2017,11 +1823,7 @@
         rarray, yarray, zarray = np.meshgrid(r, phi, z, indexing="ij")
 
         ## call vacuum field values
-<<<<<<< HEAD
         b_vmec = self.field_values(rarray, yarray, zarray, vmec_id)
-=======
-        b_vmec = W7X_VMEC.field_values(rarray, yarray, zarray, vmec_id)
->>>>>>> 751960fb
         Bx_vmec = b_vmec[0]
         By_vmec = b_vmec[1]
         Bz_vmec = b_vmec[2]
@@ -2031,7 +1833,6 @@
         points = (r, phi, z)
 
         self.br_interp = RegularGridInterpolator(
-<<<<<<< HEAD
             points, Bx_vmec, bounds_error=False, fill_value=0.0
         )
         self.bz_interp = RegularGridInterpolator(
@@ -2042,18 +1843,6 @@
         )
 
     def field_values(self, r, phi, z, vmec_id="w7x_ref_171"):
-=======
-            points, Bx, bounds_error=False, fill_value=0.0
-        )
-        self.bz_interp = RegularGridInterpolator(
-            points, Bz, bounds_error=False, fill_value=0.0
-        )
-        self.bphi_interp = RegularGridInterpolator(
-            points, By, bounds_error=False, fill_value=1.0
-        )
-
-    def field_values(r, phi, z, vmec_id="w7x_ref_171"):
->>>>>>> 751960fb
         from osa import Client
 
         vmec = Client("http://esb:8280/services/vmec_v5?wsdl")
@@ -2061,7 +1850,6 @@
         pos = vmec.types.Points3D()
 
         pos.x1 = np.ndarray.flatten(
-<<<<<<< HEAD
             np.ones((self.nx, self.ny, self.nz)) * r * np.cos(phi)
         )  # x in Cartesian (real-space)
         pos.x2 = np.ndarray.flatten(
@@ -2074,20 +1862,6 @@
         Bx = np.ndarray.reshape(np.asarray(b.field.x1), (self.nx, self.ny, self.nz))
         By = np.ndarray.reshape(np.asarray(b.field.x2), (self.nx, self.ny, self.nz))
         Bz = np.ndarray.reshape(np.asarray(b.field.x3), (self.nx, self.ny, self.nz))
-=======
-            np.ones((nx, ny, nz)) * r * np.cos(phi)
-        )  # x in Cartesian (real-space)
-        pos.x2 = np.ndarray.flatten(
-            np.ones((nx, ny, nz)) * r * np.sin(phi)
-        )  # y in Cartesian (real-space)
-        pos.x3 = np.ndarray.flatten(z)  # z in Cartesian (real-space)
-        b = vmec.service.magneticField(str(vmec_id), p)
-
-        ## Reshape to 3d array
-        Bx = np.ndarray.reshape(np.asarray(b.field.x1), (nx, ny, nz))
-        By = np.ndarray.reshape(np.asarray(b.field.x2), (nx, ny, nz))
-        Bz = np.ndarray.reshape(np.asarray(b.field.x3), (nx, ny, nz))
->>>>>>> 751960fb
 
         ## Convert to cylindrical coordinates
         Br = Bx * np.cos(phi) + By * np.sin(phi)
