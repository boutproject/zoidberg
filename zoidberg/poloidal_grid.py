--- conflicted
+++ resolved
@@ -397,12 +397,9 @@
             plt.plot(self.R, self.Z, ".")
             plt.plot(R, Z, "x")
 
-<<<<<<< HEAD
         cnt = 0
         underrelax = 1
-        print()
-=======
->>>>>>> 751960fb
+
         while True:
             # Use Newton iteration to find the index
             # dR, dZ are the distance away from the desired point
@@ -414,7 +411,6 @@
 
             # Check if close enough
             # Note: only check the points which are not in the boundary
-<<<<<<< HEAD
             val = np.amax(mask * (dR ** 2 + dZ ** 2))
             if val < tol:
                 break
@@ -427,10 +423,6 @@
                 underrelax = 2.5
             if cnt == 10000:
                 underrelax = 3
-=======
-            if np.amax(mask * (dR ** 2 + dZ ** 2)) < tol:
-                break
->>>>>>> 751960fb
 
             # Calculate derivatives
             dRdx, dZdx = self.getCoordinate(xind, zind, dx=1)
@@ -446,13 +438,8 @@
             # (y)     (-dZ/dx   dR/dx ) (dZ) / (dR/dx*dZ/dy - dR/dy*dZ/dx)
             determinant = dRdx * dZdz - dRdz * dZdx
 
-<<<<<<< HEAD
             xind -= mask * ((dZdz * dR - dRdz * dZ) / determinant / underrelax)
             zind -= mask * ((dRdx * dZ - dZdx * dR) / determinant / underrelax)
-=======
-            xind -= mask * ((dZdz * dR - dRdz * dZ) / determinant)
-            zind -= mask * ((dRdx * dZ - dZdx * dR) / determinant)
->>>>>>> 751960fb
 
             # Re-check for boundary
             in_boundary = xind < 0.5
