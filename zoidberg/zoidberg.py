import uuid
from collections import namedtuple
from itertools import chain

import numpy as np
from boututils import datafile as bdata

from zoidberg import __version__

from . import fieldtracer
from .grid import Grid
from .poloidal_grid import StructuredPoloidalGrid

try:
    from tqdm.auto import tqdm
except ModuleNotFoundError:
    tqdm = None
    from .progress import update_progress

# PyEVTK might be called pyevtk or evtk, depending on where it was
# installed from
have_evtk = True
try:
    from pyevtk.hl import gridToVTK
except ImportError:
    try:
        from evtk.hl import gridToVTK
    except ImportError:
        have_evtk = False


def parallel_slice_field_name(field, offset):
    """Form a unique, backwards-compatible name for field at a given offset

    Parameters
    ----------
    field : str
        Name of the field to convert
    offset : int
        Parallel slice offset

    """
    prefix = "forward" if offset > 0 else "backward"
    suffix = "_{}".format(abs(offset)) if abs(offset) > 1 else ""
    return "{}_{}{}".format(prefix, field, suffix)


def make_maps(grid, magnetic_field, nslice=1, quiet=False, field_tracer=None, **kwargs):
    """Make the forward and backward FCI maps

    Parameters
    ----------
    grid : :py:obj:`zoidberg.grid.Grid`
        Grid generated by Zoidberg
    magnetic_field : :py:obj:`zoidberg.field.MagneticField`
        Zoidberg magnetic field object
    nslice : int
        Number of parallel slices in each direction
    quiet : bool
        Don't display progress bar
    kwargs
        Optional arguments for field line tracing, etc.

    Returns
    -------
    dict
        Dictionary containing the forward/backward field line maps

    """

    # Get number of points
    # Note: Assumes that all poloidal grids have the same number of x and z(y) points
    ny = grid.numberOfPoloidalGrids()
    pol, _ = grid.getPoloidalGrid(0)
    nx = pol.nx
    nz = pol.nz

    # Get number of guard cells (default 2)
    mxg = kwargs.get("MXG", 2)

    shape = (nx, ny, nz)

    # Coordinates of each grid point
    R = np.zeros(shape)
    Z = np.zeros(shape)

    for j in range(ny):
        pol, _ = grid.getPoloidalGrid(j)
        R[:, j, :] = pol.R
        Z[:, j, :] = pol.Z

    field_tracer = field_tracer or fieldtracer.FieldTracer(magnetic_field)

    rtol = kwargs.get("rtol", None)

    # The field line maps and coordinates, etc.
    maps = {
        "R": R,
        "Z": Z,
        "MXG": mxg,
        "MYG": nslice,
    }

    # A helper data structure that groups the various field line maps along with the offset
    ParallelSlice = namedtuple(
        "ParallelSlice", ["offset", "R", "Z", "xt_prime", "zt_prime"]
    )
    # A list of the above data structures for each offset we want
    parallel_slices_list = []

    # Loop over offsets {1, ... nslice, -1, ... -nslice}
    for direction in 1, -1:
        parallel_slices_list.append([])
        for absoffset in range(1, nslice + 1):
            offset = absoffset * direction
            # Unique names of the field line maps for this offset
            field_names = [
                parallel_slice_field_name(field, offset)
                for field in ["R", "Z", "xt_prime", "zt_prime"]
            ]

            # Initialise the field arrays -- puts them straight into the result dict
            for field in field_names:
                maps[field] = np.zeros(shape)

            # Get the field arrays we just made and wrap them up in our helper tuple
            fields = map(lambda x: maps[x], field_names)
            parallel_slices_list[-1].append(ParallelSlice(offset, *fields))

    # Total size of the progress bar
    total_work = len(parallel_slices_list) * ny

    # TODO: if axisymmetric, don't loop, do one slice and copy
    # TODO: restart tracing for adjacent offsets
    if (not quiet) and (ny > 1):
        if tqdm:
            prog = tqdm(total=total_work, desc="Tracing")
        else:
            update_progress(0, **kwargs)
    for slice_index, parallel_slices in enumerate(parallel_slices_list):
        for j in range(ny):
            # Get this poloidal grid
            pol, ycoord = grid.getPoloidalGrid(j)

            # Get the next poloidal grid
            pol_slices = []
            y_slices = [ycoord]
            for parallel_slice in parallel_slices:
                pol_slice, y_slice = grid.getPoloidalGrid(j + parallel_slice.offset)
                pol_slices.append(pol_slice)
                y_slices.append(y_slice)

            # We only want the end point, as [0,...] is the initial position
            coords = field_tracer.follow_field_lines(pol.R, pol.Z, y_slices, rtol=rtol)[
                1:, ...
            ]

            for parallel_slice, coord, pol_slice in zip(
                parallel_slices, coords, pol_slices
            ):
                # Store the coordinates in real space
                parallel_slice.R[:, j, :] = coord[:, :, 0]
                parallel_slice.Z[:, j, :] = coord[:, :, 1]

                # Get the indices into the slice poloidal grid
                if pol_slice is None:
                    # No slice grid, so hit a boundary
                    xind = -1
                    zind = -1
                else:
                    # Find the indices for these new locations on the slice poloidal grid
                    xcoord = coord[:, :, 0]
                    zcoord = coord[:, :, 1]
                    xind, zind = pol_slice.findIndex(xcoord, zcoord)

                    # Check boundary defined by the field
                    outside = magnetic_field.boundary.outside(xcoord, y_slice, zcoord)
                    xind[outside] = -1
                    zind[outside] = -1

                parallel_slice.xt_prime[:, j, :] = xind
                parallel_slice.zt_prime[:, j, :] = zind

            if (not quiet) and (ny > 1):
                if tqdm:
                    prog.update()
                else:
                    update_progress((slice_index * ny + j + 1) / total_work, **kwargs)

    return maps


def update_metric_names(metric):
    # Translate between output variable names and metric names
    # Map from new to old names. Anything not in this dict
    # is unchanged
    name_changes = {
        "g_yy": "g_22",
        "gyy": "g22",
        "gxx": "g11",
        "gxz": "g13",
        "gzz": "g33",
        "g_xx": "g_11",
        "g_xz": "g_13",
        "g_zz": "g_33",
    }
    return {name_changes.get(key, key): value for key, value in metric.items()}


def get_metric(grid, magnetic_field):
    nx, ny, nz = grid.shape
    # Get metric tensor
    metric = grid.metric()

    # Check if the magnetic field is in cylindrical coordinates
    # If so, we need to change the gyy and g_yy metrics
    pol_grid, ypos = grid.getPoloidalGrid(0)
    Rmaj = magnetic_field.Rfunc(pol_grid.R, pol_grid.Z, ypos)
    if Rmaj is not None:
        # In cylindrical coordinates
        Rmaj = np.zeros(grid.shape)
        for yindex in range(grid.numberOfPoloidalGrids()):
            pol_grid, ypos = grid.getPoloidalGrid(yindex)
            Rmaj[:, yindex, :] = magnetic_field.Rfunc(pol_grid.R, pol_grid.Z, ypos)
        metric["gyy"] = 1.0 / Rmaj**2
        metric["g_yy"] = Rmaj**2

    # Get magnetic field and pressure
    Bmag = np.zeros(grid.shape)
    pressure = np.zeros(grid.shape)
<<<<<<< HEAD
=======

>>>>>>> 68ad9b5c
    for yindex in range(grid.numberOfPoloidalGrids()):
        pol_grid, ypos = grid.getPoloidalGrid(yindex)
        Bmag[:, yindex, :] = magnetic_field.Bmag(pol_grid.R, pol_grid.Z, ypos)
        pressure[:, yindex, :] = magnetic_field.pressure(pol_grid.R, pol_grid.Z, ypos)
        By = magnetic_field.Byfunc(pol_grid.R, pol_grid.Z, ypos)
        metric["g_yy"][:, yindex, :] *= (Bmag[:, yindex, :] / By) ** 2
        metric["gyy"][:, yindex, :] *= (By / Bmag[:, yindex, :]) ** 2

    return metric, Bmag, pressure


class MapWriter:
    """
    with MapWriter(...) as mw:
        mw.add_grid_field(grid, field)
        ...
        # Add some additional things
        mw.add_dict(dict(a=f3d, b=f3d))
        ...
        mw.add_maps(maps)
        mw.add_dagp()
    """

    def __init__(
        self,
        gridfile="fci.grid.nc",
        new_names=False,
        format="NETCDF4",
        metric2d=False,
        quiet=False,
        create=True,
    ):
        self.fn = gridfile
        self.new_names = new_names
        self.metric2d = metric2d
        self.format = format
        self.quiet = quiet
        self.is_open = False
        self.create = create

        self.grid = None
        self.field = None
        self.metric_done = False
        self.maps_done = False
        self.final_done = False

    def __enter__(self):
        f = bdata.DataFile(self.fn, write=True, create=self.create, format=self.format)
        self.f = f.__enter__()
        self.is_open = True
        if not self.create:
            if "B" in self.f.list():
                B = self.f["B"]
                self.nxyz = B.shape
        return self

    def open(self):
        return self.__enter__()

    def __exit__(self, *exc_details):
        self.is_open = False
        self.f.__exit__(*exc_details)

    def add_grid(self, grid):
        """Add information from the grid to the grid file"""
        self.grid = grid
        self.nxyz = grid.shape

        shape = self.nxyz
        R = np.zeros(shape)
        Z = np.zeros(shape)
        for j in range(shape[1]):
            pol, _ = self.grid.getPoloidalGrid(j)
            R[:, j, :] = pol.R
            Z[:, j, :] = pol.Z
        self.write_dict(dict(R=R, Z=Z))
        del R
        del Z

        if self.field:
            self._write_metric()

    def add_dagp(self):
        """Add the coefficient for the finite-volume div-a-grad-perp implementation suitable for FCI."""
        from .stencil_dagp_fv import doit

        assert self.grid, "The grid is needed to compute the DAGP. Set the grid first."
        assert self.is_open, "The grid file needs to be open. Call open first."
        handles = {}

        poloidal_grids = self.grid.poloidal_grids
        if tqdm:
            poloidal_grids = tqdm(poloidal_grids)

        def getHandle(k, t=None, dims=("x", "y", "z"), init=None):
            try:
                # See if the variable already exists
                return self.f.impl.handle.variables[k]
            except KeyError:
                # t = v.dtype.str
                # dims = ("x", "y", "z")
                var = self.f.impl.handle.createVariable(k, t, dims)
                if init is not None:
                    var[:] = init
                return var

        i = np.int32(0)
        prog = getHandle("_dagp_generation_progress", i.dtype.str, (), init=i)

        for ind, pol in enumerate(poloidal_grids):
            if ind < prog[0]:
                continue
            dagp = doit([pol])
            for k, v in dagp.items():
                if k not in handles:
                    handles[k] = getHandle(k, v.dtype.str)

                handles[k][:, ind, :] = v
            prog[0] = ind + 1

    def add_field(self, field):
        """Add the information from the field to the grid"""
        self.field = field
        if self.grid:
            self._write_metric()

    def add_grid_field(self, grid, field):
        """Add the information from the grid and the field to the grid file.

        Short for
        mw.add_grid(grid)
        mw.add_field(field)
        """
        self.add_field(field)
        self.add_grid(grid)

    def _write_metric(self):
        if self.metric_done:
            return

        metric, Bmag, pressure = get_metric(self.grid, self.field)

        # Add Rxy, Bxy
        metric["Bxy"] = Bmag
        metric["B"] = Bmag
        metric["pressure"] = pressure

        if not self.new_names:
            metric = update_metric_names(metric)

        self.write_dict(metric, always3d=False)

        del metric
        self.grid._metric_cache = None

        # Get attributes from magnetic field (e.g. psi)
        attributes = {}
        for name in self.field.attributes:
            attribute = np.zeros(self.grid.shape)
            for yindex in range(self.grid.numberOfPoloidalGrids()):
                pol_grid, ypos = self.grid.getPoloidalGrid(yindex)
                attribute[:, yindex, :] = self.field.attributes[name](
                    pol_grid.R, pol_grid.Z, ypos
                )
            attributes[name] = attribute
        self.write_dict(attributes)

    def write_dict(self, metric, always3d=True):
        """
        Add  data to the grid file"""

        assert self.is_open, "File needs to be open. Call open first."
        # Metric is now 3D
        if self.metric2d and not always3d:
            # Remove the Z dimension from metric components
            if not self.quiet:
                print("WARNING: Outputting 2D metrics, discarding metric information.")
            for key in metric:
                try:
                    metric[key] = metric[key][:, :, 0]
                except TypeError:
                    pass
            # Make dz a constant
            if "dz" in metric:
                metric["dz"] = metric["dz"][0, 0]

        for kv in metric.items():
            self.f.write(*kv)

    def _write_par_metric(self, maps, nslice, ypar):
        # Loop over offsets {1, ... nslice, -1, ... -nslice}
        ny = len(ypar)
        meandy = np.mean(np.diff(ypar))
        Ly = self.grid.Ly if self.grid else meandy * ny
        if self.grid:
            assert np.isclose(
                Ly, meandy * ny
            ), f"Ly of grid (Ly={Ly}) does not seem to match the average dy (ny * dy = {ny} * {meandy} = {ny * meandy}"
        yperiodic = self.grid.yperiodic if self.grid else True
        for offset in chain(range(1, nslice + 1), range(-1, -(nslice + 1), -1)):
            pypar = np.roll(ypar, -offset)  # TODO: is the sign correct?
            if yperiodic:
                for i in range(1, ny):
                    if meandy * (pypar[i] - pypar[i - 1]) < 0:
                        pypar[i] += np.sign(meandy) * Ly
                assert np.isclose(
                    np.mean(np.diff(pypar)), meandy
                ), f"Mean of dy changes from {meandy} to {np.mean(np.diff(pypar))}. Values: {ypar} -> {pypar}"

            RZ = np.array([maps[parallel_slice_field_name(k, offset)] for k in "RZ"])
            par_pgrids = [StructuredPoloidalGrid(*RZ[:, :, i]) for i in range(ny)]
            par_grid = Grid(
                par_pgrids,
                pypar,
                Ly=Ly,
                yperiodic=yperiodic,
            )

            par_metric, _, _ = get_metric(par_grid, self.field)
            if not self.new_names:
                par_metric = update_metric_names(par_metric)

            self.write_dict(
                {parallel_slice_field_name(k, offset): v for k, v in par_metric.items()}
            )

    def add_maps(self, maps):
        """Add mapping information to the grid field.

        Also adds additionally needed data like parallel metric components and
        grid id.
        """
        if "Rxy" not in maps:
            maps["Rxy"] = maps["R"]
        self.write_dict(maps)
        keep = {}
        nslice = maps["MYG"]
        for offset in chain(range(1, nslice + 1), range(-1, -(nslice + 1), -1)):
            for k in "RZ":
                n = parallel_slice_field_name(k, offset)
                keep[n] = maps[n]
        del maps
        ypar = self.grid.ycoords
        self._write_par_metric(keep, nslice, ypar)
        self._final()

    def _final(self, update=False):
        f = self.f

        grid_id = str(uuid.uuid1())
        attrs = {
            "title": "BOUT++ grid file",
            "software_name": "zoidberg",
            "software_version": __version__,
            "id": grid_id,  # conventional name
            "grid_id": grid_id,  # BOUT++ specific name
        }
        if update:
            oldattrs = f.list_file_attributes()
            for k in list(attrs.keys()):
                if k in oldattrs:
                    oldattr = f"old_{k}"
                    j = 0
                    while oldattr in oldattrs:
                        oldattr = f"old{j}_{k}"
                        j += 1
                    attrs[oldattr] = f.read_file_attribute(k)
        for kv in attrs.items():
            f.write_file_attribute(*kv)

        nx, ny, nz = self.nxyz
        f.write("nx", nx)
        f.write("ny", ny)
        f.write("nz", nz)

        f.write("ixseps1", nx + 1)
        f.write("ixseps2", nx + 1)


def write_maps(
    grid,
    magnetic_field,
    maps,
    gridfile="fci.grid.nc",
    new_names=False,
    metric2d=True,
    format="NETCDF4",
    quiet=False,
):
    """Write FCI maps to BOUT++ grid file

    Parameters
    ----------
    grid : :py:obj:`zoidberg.grid.Grid`
        Grid generated by Zoidberg
    magnetic_field : :py:obj:`zoidberg.field.MagneticField`
        Zoidberg magnetic field object
    maps : dict
        Dictionary of FCI maps
    gridfile : str, optional
        Output filename
    new_names : bool, optional
        Write "g_yy" rather than "g_22"
    metric2d : bool, optional
        Output only 2D metrics
    format : str, optional
        Specifies file format to use, passed to boutdata.DataFile
    quiet : bool, optional
        Don't warn about 2D metrics

    Returns
    -------

    Writes the following variables to the grid file


    """
    with MapWriter(
        gridfile, new_names=new_names, format=format, metric2d=metric2d, quiet=quiet
    ) as mw:
        mw.add_grid_field(grid, magnetic_field)
        mw.add_maps(maps)


def write_Bfield_to_vtk(
    grid, magnetic_field, scale=5, vtkfile="fci_zoidberg", psi=True
):
    """Write the magnetic field to a VTK file

    Parameters
    ----------
    grid : :py:obj:`zoidberg.grid.Grid`
        Grid generated by Zoidberg
    magnetic_field : :py:obj:`zoidberg.field.MagneticField`
        Zoidberg magnetic field object
    scale : int, optional
        Factor to scale x, z dimensions by [5]
    vtkfile : str, optional
        Output filename without extension ["fci_zoidberg"]
    psi : bool, optional
        Write psi?

    Returns
    -------
    path           - Full path to vtkfile
    """

    point_data = {
        "B": (magnetic_field.bx * scale, magnetic_field.by, magnetic_field.bz * scale)
    }

    if psi:
        psi = make_surfaces(grid, magnetic_field)
        point_data["psi"] = psi

    path = gridToVTK(
        vtkfile,
        grid.xarray * scale,
        grid.yarray,
        grid.zarray * scale,
        pointData=point_data,
    )

    return path


def fci_to_vtk(infile, outfile, scale=5):
    if not have_evtk:
        return

    with bdata.DataFile(infile, write=False, create=False) as f:
        dx = f.read("dx")
        dy = f.read("dy")

        bx = f.read("bx")
        by = np.ones(bx.shape)
        bz = f.read("bz")
        if bx is None:
            xt_prime = f.read("forward_xt_prime")
            zt_prime = f.read("forward_zt_prime")
            array_indices = np.indices(xt_prime.shape)
            bx = xt_prime - array_indices[0, ...]
            by = by * dy
            bz = zt_prime - array_indices[2, ...]

        nx, ny, nz = bx.shape
        dz = nx * dx / nz

    x = np.linspace(0, nx * dx, nx)
    y = np.linspace(0, ny * dy, ny, endpoint=False)
    z = np.linspace(0, nz * dz, nz, endpoint=False)

    gridToVTK(
        outfile, x * scale, y, z * scale, pointData={"B": (bx * scale, by, bz * scale)}
    )


def make_surfaces(grid, magnetic_field, nsurfaces=10, revs=100):
    """Essentially interpolate a poincare plot onto the grid mesh

    Parameters
    ----------
    grid : :py:obj:`zoidberg.grid.Grid`
        Grid generated by Zoidberg
    magnetic_field : :py:obj:`zoidberg.field.MagneticField`
        Zoidberg magnetic field object
    nsurfaces : int, optional
        Number of surfaces to interpolate to [10]
    revs : int, optional
        Number of points on each surface [100]

    Returns
    -------
    surfaces
        Array of psuedo-psi on the grid mesh

    """

    from scipy.interpolate import griddata

    # initial x, z points in surface
    xpos = grid.xcentre + np.linspace(0, 0.5 * np.max(grid.xarray), nsurfaces)
    zpos = grid.zcentre

    phi_values = grid.yarray[:]
    # Extend the domain from [0,grid.Ly] to [0,revs*grid.Ly]
    for n in np.arange(1, revs):
        phi_values = np.append(phi_values, n * grid.Ly + phi_values[: grid.ny])

    # Get field line tracer and trace out surfaces
    tracer = fieldtracer.FieldTracer(magnetic_field)
    points = tracer.follow_field_lines(xpos, zpos, phi_values)

    # Reshape to be easier to work with
    points = points.reshape((revs, grid.ny, nsurfaces, 2))

    # Arbitarily number the surfaces from 0 to 1
    psi_points = np.zeros((revs, grid.ny, nsurfaces))
    for surf in range(nsurfaces):
        psi_points[:, :, surf] = float(surf) / float(nsurfaces - 1)

    x_2d, z_2d = np.meshgrid(grid.xarray, grid.zarray, indexing="ij")

    psi = np.zeros_like(grid.x_3d)
    for y_slice in range(grid.ny):
        points_2d = np.column_stack(
            (points[:, y_slice, :, 0].flatten(), points[:, y_slice, :, 1].flatten())
        )
        psi[:, y_slice, :] = griddata(
            points_2d,
            psi_points[:, y_slice, :].flatten(),
            (x_2d, z_2d),
            method="linear",
            fill_value=1,
        )

    return psi


def upscale(field, maps, upscale_factor=4, quiet=True):
    """Increase the resolution in y of field along the FCI maps.

    First, interpolate onto the (forward) field line end points, as in
    normal FCI technique. Then interpolate between start and end
    points. We also need to interpolate the xt_primes and
    zt_primes. This gives a cloud of points along the field lines,
    which we can finally interpolate back onto a regular grid.

    Parameters
    ----------
    field : array_like
        3D field to be upscaled
    maps : dict
        Zoidberg field line maps
    upscale_factor : int, optional
        Factor to increase resolution by [4]
    quiet : bool, optional
        Don't show progress bar [True]

    Returns
    -------
    Field with y-resolution increased *upscale_factor* times. Shape is
    (nx, upscale_factor*ny, nz).

    """

    from scipy.interpolate import griddata
    from scipy.ndimage.interpolation import map_coordinates

    xt_prime = maps["forward_xt_prime"]
    zt_prime = maps["forward_zt_prime"]

    # The field should be the same shape as the grid
    if field.shape != xt_prime.shape:
        try:
            field = field.reshape(xt_prime.T.shape).T
        except ValueError:
            raise ValueError(
                "Field, {}, must be same shape as grid, {}".format(
                    field.shape, xt_prime.shape
                )
            )

    # Get the shape of the grid
    nx, ny, nz = xt_prime.shape
    index_coords = np.mgrid[0:nx, 0:ny, 0:nz]

    # We use the forward maps, so get the y-index of the *next* y-slice
    yup_3d = index_coords[1, ...] + 1
    yup_3d[:, -1, :] = 0

    # Index space coordinates of the field line end points
    end_points = np.array([xt_prime, yup_3d, zt_prime])

    # Interpolation of the field at the end points
    field_prime = map_coordinates(field, end_points)

    # This is a 4D array where the first dimension is the start/end of
    # the field line
    field_aligned = np.array([field, field_prime])

    # x, z coords at start/end of field line
    x_start_end = np.array([index_coords[0, ...], xt_prime])
    z_start_end = np.array([index_coords[2, ...], zt_prime])

    # Parametric points along the field line
    midpoints = np.linspace(0, 1, upscale_factor, endpoint=False)
    # Need to make this 4D as well
    new_points = np.tile(midpoints[:, np.newaxis, np.newaxis, np.newaxis], [nx, ny, nz])

    # Index space coordinates of our upscaled field
    index_4d = np.mgrid[0:upscale_factor, 0:nx, 0:ny, 0:nz]
    hires_points = np.array(
        [new_points, index_4d[1, ...], index_4d[2, ...], index_4d[3, ...]]
    )

    # Upscale the field
    hires_field = map_coordinates(field_aligned, hires_points)

    # Linearly interpolate the x, z coordinates of the field lines
    hires_x = map_coordinates(x_start_end, hires_points)
    hires_z = map_coordinates(z_start_end, hires_points)

    def twizzle(array):
        """Transpose and reshape the output of map_coordinates to
        be 3D
        """
        return array.transpose((1, 2, 0, 3)).reshape((nx, upscale_factor * ny, nz))

    # Rearrange arrays to be 3D
    hires_field = twizzle(hires_field)
    hires_x = twizzle(hires_x)
    hires_z = twizzle(hires_z)

    # Interpolate from field line sections onto grid
    hires_grid_field = np.zeros((nx, upscale_factor * ny, nz))
    hires_index_coords = np.mgrid[0:nx, 0 : ny : 1.0 / upscale_factor, 0:nz]
    grid_points = (hires_index_coords[0, :, 0, :], hires_index_coords[2, :, 0, :])

    def y_first(array):
        """Put the middle index first"""
        return array.transpose((0, 2, 1))

    # The hires data is unstructed only in (x,z), interpolate onto
    # (x,z) grid for each y-slice individually
    for k, (x_points, z_points, f_slice) in enumerate(
        zip(y_first(hires_x).T, y_first(hires_z).T, y_first(hires_field).T)
    ):
        points = np.column_stack((x_points.flat, z_points.flat))
        hires_grid_field[:, k, :] = griddata(
            points, f_slice.flat, grid_points, method="linear", fill_value=0.0
        )
        if not quiet:
            update_progress(float(k) / float(ny - 1))

    return hires_grid_field<|MERGE_RESOLUTION|>--- conflicted
+++ resolved
@@ -228,10 +228,7 @@
     # Get magnetic field and pressure
     Bmag = np.zeros(grid.shape)
     pressure = np.zeros(grid.shape)
-<<<<<<< HEAD
-=======
-
->>>>>>> 68ad9b5c
+
     for yindex in range(grid.numberOfPoloidalGrids()):
         pol_grid, ypos = grid.getPoloidalGrid(yindex)
         Bmag[:, yindex, :] = magnetic_field.Bmag(pol_grid.R, pol_grid.Z, ypos)
