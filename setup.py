import setuptools

with open("README.md", "r") as f:
    long_description = f.read()

name = "zoidberg"

setuptools.setup(
    name=name,
    url="https://github.com/boutproject/zoidberg",
    author="Peter Hill",
    author_email="peter.hill@york.ac.uk",
    description="Generate flux-coordinate independent (FCI) grids for BOUT++",
    python_requires=">=3.6",
    install_requires=[
        "boututils",
        "numpy~=1.14",
        "sympy~=1.7",
        "scipy~=1.0",
        "matplotlib~=3.1",
        "netcdf4~=1.4",
    ],
    long_description=long_description,
    long_description_content_type="text/markdown",
    classifiers=[
        "Development Status :: 3 - Alpha",
        "Intended Audience :: Science/Research",
        "Intended Audience :: Education",
        "Intended Audience :: Developers",
        "License :: OSI Approved :: GNU Lesser General Public License v3 or later (LGPLv3+)",
        "Natural Language :: English",
        "Operating System :: POSIX :: Linux",
        "Programming Language :: Python :: 3.6",
        "Programming Language :: Python :: 3.7",
        "Programming Language :: Python :: 3.8",
        "Programming Language :: Python :: 3.9",
        "Programming Language :: Python :: 3.10",
        "Topic :: Scientific/Engineering :: Visualization",
    ],
    packages=setuptools.find_packages(),
    project_urls={
        "Bug Tracker": "https://github.com/boutproject/zoidberg/issues/",
        "Documentation": "https://bout-dev.readthedocs.io/en/latest/",
        "Source Code": "https://github.com/boutproject/zoidberg/",
    },
<<<<<<< HEAD
=======
    use_scm_version=True,
    setup_requires=["setuptools_scm"],
>>>>>>> 4f419fc4
)<|MERGE_RESOLUTION|>--- conflicted
+++ resolved
@@ -43,9 +43,6 @@
         "Documentation": "https://bout-dev.readthedocs.io/en/latest/",
         "Source Code": "https://github.com/boutproject/zoidberg/",
     },
-<<<<<<< HEAD
-=======
     use_scm_version=True,
     setup_requires=["setuptools_scm"],
->>>>>>> 4f419fc4
 )